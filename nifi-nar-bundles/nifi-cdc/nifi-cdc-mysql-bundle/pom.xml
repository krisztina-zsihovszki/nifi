--- conflicted
+++ resolved
@@ -18,11 +18,7 @@
     <parent>
         <groupId>org.apache.nifi</groupId>
         <artifactId>nifi-cdc</artifactId>
-<<<<<<< HEAD
-        <version>1.9.2-SNAPSHOT</version>
-=======
         <version>1.9.3-SNAPSHOT</version>
->>>>>>> 4255528a
     </parent>
     <artifactId>nifi-cdc-mysql-bundle</artifactId>
     <packaging>pom</packaging>
@@ -36,11 +32,7 @@
           <dependency>
               <groupId>org.apache.nifi</groupId>
               <artifactId>nifi-cdc-mysql-processors</artifactId>
-<<<<<<< HEAD
-              <version>1.9.2-SNAPSHOT</version>
-=======
               <version>1.9.3-SNAPSHOT</version>
->>>>>>> 4255528a
           </dependency>
         </dependencies>
     </dependencyManagement>
